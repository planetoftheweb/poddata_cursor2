--- conflicted
+++ resolved
@@ -118,22 +118,11 @@
 }
 
 .summary-item {
-<<<<<<< HEAD
-<<<<<<< Current (Your changes)
-  background: rgba(148, 163, 255, 0.08);
-  border: 1px solid rgba(148, 163, 255, 0.2);
-=======
-=======
->>>>>>> 1b1565bd
   display: flex;
   align-items: center;
   gap: 0.85rem;
   background: var(--summary-bg);
   border: 1px solid var(--summary-border);
-<<<<<<< HEAD
->>>>>>> Incoming (Background Agent changes)
-=======
->>>>>>> 1b1565bd
   border-radius: 0.75rem;
   padding: 0.75rem 1rem;
   backdrop-filter: blur(6px);
@@ -143,32 +132,19 @@
 .summary-item-text {
   display: flex;
   flex-direction: column;
-<<<<<<< HEAD
-=======
   flex: 1;
   min-width: 0;
->>>>>>> 1b1565bd
 }
 
 .summary-icon {
   display: inline-flex;
   align-items: center;
   justify-content: center;
-<<<<<<< HEAD
-  width: 2.5rem;
-  height: 2.5rem;
-  border-radius: 0.75rem;
-  background: rgba(148, 163, 255, 0.12);
-  border: 1px solid rgba(148, 163, 255, 0.2);
-  color: var(--text-secondary);
-  flex-shrink: 0;
-=======
   width: 2rem;
   height: 2rem;
   flex-shrink: 0;
   color: var(--text-secondary);
   opacity: 0.85;
->>>>>>> 1b1565bd
 }
 
 .summary-icon svg {
